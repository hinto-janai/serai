#![no_std]

#[cfg(feature = "merlin")]
mod merlin;
#[cfg(feature = "merlin")]
pub use crate::merlin::MerlinTranscript;

use digest::{typenum::type_operators::IsGreaterOrEqual, consts::U256, Digest, Output};

pub trait Transcript {
  type Challenge: Clone + Send + Sync + AsRef<[u8]>;

  /// Create a new transcript with the specified name
  fn new(name: &'static [u8]) -> Self;

  /// Apply a domain separator to the transcript
  fn domain_separate(&mut self, label: &'static [u8]);

  /// Append a message to the transcript
  fn append_message(&mut self, label: &'static [u8], message: &[u8]);
<<<<<<< HEAD
  fn challenge(&mut self, label: &'static [u8]) -> Vec<u8>;
=======

  /// Produce a challenge. This MUST update the transcript as it does so, preventing the same
  /// challenge from being generated multiple times
  fn challenge(&mut self, label: &'static [u8]) -> Self::Challenge;

  /// Produce a RNG seed. Helper function for parties needing to generate random data from an
  /// agreed upon state. Internally calls the challenge function for the needed bytes, converting
  /// them to the seed format rand_core expects
>>>>>>> 5eb61f3a
  fn rng_seed(&mut self, label: &'static [u8]) -> [u8; 32];
}

enum DigestTranscriptMember {
  Name,
  Domain,
  Label,
  Value,
  Challenge
}

impl DigestTranscriptMember {
  fn as_u8(&self) -> u8 {
    match self {
      DigestTranscriptMember::Name => 0,
      DigestTranscriptMember::Domain => 1,
      DigestTranscriptMember::Label => 2,
      DigestTranscriptMember::Value => 3,
      DigestTranscriptMember::Challenge => 4
    }
  }
}

/// A trait defining Digests with at least a 256-byte output size, assuming at least a 128-bit
/// level of security accordingly
pub trait SecureDigest: Clone + Digest {}
impl<D: Clone + Digest> SecureDigest for D where D::OutputSize: IsGreaterOrEqual<U256> {}

/// A simple transcript format constructed around the specified hash algorithm
#[derive(Clone, Debug)]
pub struct DigestTranscript<D: SecureDigest>(D);

impl<D: SecureDigest> DigestTranscript<D> {
  fn append(&mut self, kind: DigestTranscriptMember, value: &[u8]) {
    self.0.update(&[kind.as_u8()]);
    // Assumes messages don't exceed 16 exabytes
    self.0.update(u64::try_from(value.len()).unwrap().to_le_bytes());
    self.0.update(value);
  }
}

impl<D: SecureDigest> Transcript for DigestTranscript<D> {
  type Challenge = Output<D>;

  fn new(name: &'static [u8]) -> Self {
    let mut res = DigestTranscript(D::new());
    res.append(DigestTranscriptMember::Name, name);
    res
  }

  fn domain_separate(&mut self, label: &[u8]) {
    self.append(DigestTranscriptMember::Domain, label);
  }

  fn append_message(&mut self, label: &'static [u8], message: &[u8]) {
    self.append(DigestTranscriptMember::Label, label);
    self.append(DigestTranscriptMember::Value, message);
  }

  fn challenge(&mut self, label: &'static [u8]) -> Self::Challenge {
    self.append(DigestTranscriptMember::Challenge, label);
    self.0.clone().finalize()
  }

  fn rng_seed(&mut self, label: &'static [u8]) -> [u8; 32] {
    let mut seed = [0; 32];
    seed.copy_from_slice(&self.challenge(label)[.. 32]);
    seed
  }
}

#[cfg(feature = "recommended")]
pub type RecommendedTranscript = DigestTranscript<blake2::Blake2b512>;<|MERGE_RESOLUTION|>--- conflicted
+++ resolved
@@ -18,9 +18,6 @@
 
   /// Append a message to the transcript
   fn append_message(&mut self, label: &'static [u8], message: &[u8]);
-<<<<<<< HEAD
-  fn challenge(&mut self, label: &'static [u8]) -> Vec<u8>;
-=======
 
   /// Produce a challenge. This MUST update the transcript as it does so, preventing the same
   /// challenge from being generated multiple times
@@ -29,7 +26,6 @@
   /// Produce a RNG seed. Helper function for parties needing to generate random data from an
   /// agreed upon state. Internally calls the challenge function for the needed bytes, converting
   /// them to the seed format rand_core expects
->>>>>>> 5eb61f3a
   fn rng_seed(&mut self, label: &'static [u8]) -> [u8; 32];
 }
 
